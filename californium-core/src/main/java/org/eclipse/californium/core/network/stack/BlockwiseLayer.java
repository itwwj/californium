--- conflicted
+++ resolved
@@ -168,7 +168,7 @@
 	private volatile boolean enableStatus;
 	private ScheduledFuture<?> statusLogger;
 	private int maxMessageSize;
-	private int preferredBlockSize;
+	protected int preferredBlockSize;
 	private int preferredBlockSzx;
 	private int blockTimeout;
 	private int maxResourceBodySize;
@@ -335,11 +335,7 @@
 		lower().sendRequest(exchange, requestToSend);
 	}
 
-<<<<<<< HEAD
-	private Request startBlockwiseUpload(final Exchange exchange, final Request request, int blocksize) {
-=======
-	protected Request startBlockwiseUpload(final Exchange exchange, final Request request) {
->>>>>>> c5413eb5
+	protected Request startBlockwiseUpload(final Exchange exchange, final Request request, int blocksize) {
 
 		final KeyUri key = getKey(exchange, request);
 
@@ -880,12 +876,8 @@
 		}
 	}
 
-<<<<<<< HEAD
-	private void sendNextBlock(final Exchange exchange, final Response response, final KeyUri key,
+	protected void sendNextBlock(final Exchange exchange, final Response response, final KeyUri key,
 			final Block1BlockwiseStatus status) {
-=======
-	protected void sendNextBlock(final Exchange exchange, final Response response, final KeyUri key, final Block1BlockwiseStatus status) {
->>>>>>> c5413eb5
 
 		BlockOption block1 = response.getOptions().getBlock1();
 		int currentSize = status.getCurrentSize();
@@ -1356,8 +1348,7 @@
 		return response.getOptions().hasSize2() && response.getOptions().getSize2() > getMaxResourceBodySize(response);
 	}
 
-<<<<<<< HEAD
-	private boolean requestExceedsMaxBodySize(final Request request) {
+	protected boolean requestExceedsMaxBodySize(final Request request) {
 		return request.getOptions().hasSize1() && request.getOptions().getSize1() > getMaxResourceBodySize(request);
 	}
 
@@ -1367,10 +1358,6 @@
 			maxPayloadSize = maxResourceBodySize; 
 		}
 		return maxPayloadSize;
-=======
-	protected boolean requestExceedsMaxBodySize(final Request request) {
-		return request.getOptions().hasSize1() && request.getOptions().getSize1() > maxResourceBodySize;
->>>>>>> c5413eb5
 	}
 
 	/**
