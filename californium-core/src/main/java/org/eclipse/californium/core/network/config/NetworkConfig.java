--- conflicted
+++ resolved
@@ -24,13 +24,10 @@
  *    Achim Kraus (Bosch Software Innovations GmbH) - replace USE_STRICT_RESPONSE_MATCHING
  *                                                    by DTLS_RESPONSE_MATCHING
  *    Bosch Software Innovations GmbH - migrate to SLF4J
-<<<<<<< HEAD
- *    Pratheek Rai - Added TCP_NUMBER_OF_BULK_BLOCKS for BERT option.
-=======
  *    Achim Kraus (Bosch Software Innovations GmbH) - add clone method
  *    Achim Kraus (Bosch Software Innovations GmbH) - add support for custom defaults
  *                                                    remove clone method
->>>>>>> 7f147091
+ *    Pratheek Rai - Added TCP_NUMBER_OF_BULK_BLOCKS for BERT option.
  ******************************************************************************/
 package org.eclipse.californium.core.network.config;
 
@@ -214,7 +211,6 @@
 		public static final String TCP_CONNECTION_IDLE_TIMEOUT = "TCP_CONNECTION_IDLE_TIMEOUT";
 		public static final String TCP_CONNECT_TIMEOUT = "TCP_CONNECT_TIMEOUT";
 		public static final String TCP_WORKER_THREADS = "TCP_WORKER_THREADS";
-<<<<<<< HEAD
 		
 		/**
 		 * If the value is greater than 1, this sets up the active use of BERT.
@@ -222,7 +218,6 @@
 		 * receiving of BERT message is always enabled while using TCP connector.
 		 */
 		public static final String TCP_NUMBER_OF_BULK_BLOCKS = "TCP_NUMBER_OF_BULK_BLOCKS";
-=======
 
 		/** Properties for encryption */
 		/**
@@ -234,7 +229,6 @@
 		 * without exchanged messages, the session is forced to resume.
 		 */
 		public static final String DTLS_AUTO_RESUME_TIMEOUT = "DTLS_AUTO_RESUME_TIMEOUT";
->>>>>>> 7f147091
 	}
 
 	/**
