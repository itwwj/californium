/*******************************************************************************
 * Copyright (c) 2014 Institute for Pervasive Computing, ETH Zurich and others.
 * 
 * All rights reserved. This program and the accompanying materials
 * are made available under the terms of the Eclipse Public License v1.0
 * and Eclipse Distribution License v1.0 which accompany this distribution.
 * 
 * The Eclipse Public License is available at
 *    http://www.eclipse.org/legal/epl-v10.html
 * and the Eclipse Distribution License is available at
 *    http://www.eclipse.org/org/documents/edl-v10.html.
 * 
 * Contributors:
 *    Matthias Kovatsch - creator and main architect
 *    Martin Lanter - architect and re-implementation
 *    Dominique Im Obersteg - parsers and initial implementation
 *    Daniel Pauli - parsers and initial implementation
 *    Kai Hudalla - logging
 ******************************************************************************/
package org.eclipse.californium.core.test;

import java.util.LinkedList;

import org.eclipse.californium.core.CoapResource;
import org.eclipse.californium.core.coap.Request;
import org.eclipse.californium.core.network.EndpointManager;
import org.eclipse.californium.core.server.resources.DiscoveryResource;
import org.eclipse.californium.core.server.resources.Resource;
import org.junit.Assert;
import org.junit.Before;
import org.junit.Test;


public class ResourceAttributesTest {

	private Resource root;
	
	@Before
	public void setup() {
		try {
			System.out.println("\nStart "+getClass().getSimpleName());
			EndpointManager.clear();
			
			root = new CoapResource("");
			Resource sensors = new CoapResource("sensors");
			Resource temp = new CoapResource("temp");
			Resource light = new CoapResource("light");
			root.add(sensors);
			sensors.add(temp);
			sensors.add(light);
			
			sensors.getAttributes().setTitle("Sensor Index");
			temp.getAttributes().addResourceType("temperature-c");
			temp.getAttributes().addInterfaceDescription("sensor");
			temp.getAttributes().addAttribute("foo");
			temp.getAttributes().addAttribute("bar", "one");
			temp.getAttributes().addAttribute("bar", "two");
			light.getAttributes().addResourceType("light-lux");
			light.getAttributes().addInterfaceDescription("sensor");
		} catch (Throwable t) {
			t.printStackTrace();
		}
	}
	
	@Test
	public void testDiscovery() {
		DiscoveryResource discovery = new DiscoveryResource(root);
		String serialized = discovery.discoverTree(root, new LinkedList<String>());
		System.out.println(serialized);
		Assert.assertEquals(
<<<<<<< HEAD
		        "</sensors>;title=\"Sensor Index\","
		        + "</sensors/light>;if=\"sensor\";rt=\"light-lux\","
		        + "</sensors/temp>;bar=\"one two\";foo;if=\"sensor\";rt=\"temperature-c\"",
				serialized);
=======
				"</sensors>;title=\"Sensor Index\"," +
				"</sensors/temp>;rt=\"temperature-c\";bar=\"one two\";foo;if=\"sensor\"," +
				"</sensors/light>;rt=\"light-lux\";if=\"sensor\""
				, serialized);
>>>>>>> b52d061c
	}
	
	@Test
	public void testDiscoveryFiltering() {
		Request request = Request.newGet();
		request.setURI("/.well-known/core?rt=light-lux");
		
		DiscoveryResource discovery = new DiscoveryResource(root);
		String serialized = discovery.discoverTree(root, request.getOptions().getURIQueries());
		System.out.println(serialized);
<<<<<<< HEAD
		Assert.assertEquals(
		        "</sensors/light>;if=\"sensor\";rt=\"light-lux\"",
		        serialized);
=======
		Assert.assertEquals( 
				"</sensors/light>;rt=\"light-lux\";if=\"sensor\"",
				serialized);
>>>>>>> b52d061c
	}
	
}
<|MERGE_RESOLUTION|>--- conflicted
+++ resolved
@@ -1,103 +1,90 @@
-/*******************************************************************************
- * Copyright (c) 2014 Institute for Pervasive Computing, ETH Zurich and others.
- * 
- * All rights reserved. This program and the accompanying materials
- * are made available under the terms of the Eclipse Public License v1.0
- * and Eclipse Distribution License v1.0 which accompany this distribution.
- * 
- * The Eclipse Public License is available at
- *    http://www.eclipse.org/legal/epl-v10.html
- * and the Eclipse Distribution License is available at
- *    http://www.eclipse.org/org/documents/edl-v10.html.
- * 
- * Contributors:
- *    Matthias Kovatsch - creator and main architect
- *    Martin Lanter - architect and re-implementation
- *    Dominique Im Obersteg - parsers and initial implementation
- *    Daniel Pauli - parsers and initial implementation
- *    Kai Hudalla - logging
- ******************************************************************************/
-package org.eclipse.californium.core.test;
-
-import java.util.LinkedList;
-
-import org.eclipse.californium.core.CoapResource;
-import org.eclipse.californium.core.coap.Request;
-import org.eclipse.californium.core.network.EndpointManager;
-import org.eclipse.californium.core.server.resources.DiscoveryResource;
-import org.eclipse.californium.core.server.resources.Resource;
-import org.junit.Assert;
-import org.junit.Before;
-import org.junit.Test;
-
-
-public class ResourceAttributesTest {
-
-	private Resource root;
-	
-	@Before
-	public void setup() {
-		try {
-			System.out.println("\nStart "+getClass().getSimpleName());
-			EndpointManager.clear();
-			
-			root = new CoapResource("");
-			Resource sensors = new CoapResource("sensors");
-			Resource temp = new CoapResource("temp");
-			Resource light = new CoapResource("light");
-			root.add(sensors);
-			sensors.add(temp);
-			sensors.add(light);
-			
-			sensors.getAttributes().setTitle("Sensor Index");
-			temp.getAttributes().addResourceType("temperature-c");
-			temp.getAttributes().addInterfaceDescription("sensor");
-			temp.getAttributes().addAttribute("foo");
-			temp.getAttributes().addAttribute("bar", "one");
-			temp.getAttributes().addAttribute("bar", "two");
-			light.getAttributes().addResourceType("light-lux");
-			light.getAttributes().addInterfaceDescription("sensor");
-		} catch (Throwable t) {
-			t.printStackTrace();
-		}
-	}
-	
-	@Test
-	public void testDiscovery() {
-		DiscoveryResource discovery = new DiscoveryResource(root);
-		String serialized = discovery.discoverTree(root, new LinkedList<String>());
+/*******************************************************************************
+ * Copyright (c) 2014 Institute for Pervasive Computing, ETH Zurich and others.
+ * 
+ * All rights reserved. This program and the accompanying materials
+ * are made available under the terms of the Eclipse Public License v1.0
+ * and Eclipse Distribution License v1.0 which accompany this distribution.
+ * 
+ * The Eclipse Public License is available at
+ *    http://www.eclipse.org/legal/epl-v10.html
+ * and the Eclipse Distribution License is available at
+ *    http://www.eclipse.org/org/documents/edl-v10.html.
+ * 
+ * Contributors:
+ *    Matthias Kovatsch - creator and main architect
+ *    Martin Lanter - architect and re-implementation
+ *    Dominique Im Obersteg - parsers and initial implementation
+ *    Daniel Pauli - parsers and initial implementation
+ *    Kai Hudalla - logging
+ ******************************************************************************/
+package org.eclipse.californium.core.test;
+
+import java.util.LinkedList;
+
+import org.eclipse.californium.core.CoapResource;
+import org.eclipse.californium.core.coap.Request;
+import org.eclipse.californium.core.network.EndpointManager;
+import org.eclipse.californium.core.server.resources.DiscoveryResource;
+import org.eclipse.californium.core.server.resources.Resource;
+import org.junit.Assert;
+import org.junit.Before;
+import org.junit.Test;
+
+
+public class ResourceAttributesTest {
+
+	private Resource root;
+	
+	@Before
+	public void setup() {
+		try {
+			System.out.println("\nStart "+getClass().getSimpleName());
+			EndpointManager.clear();
+			
+			root = new CoapResource("");
+			Resource sensors = new CoapResource("sensors");
+			Resource temp = new CoapResource("temp");
+			Resource light = new CoapResource("light");
+			root.add(sensors);
+			sensors.add(temp);
+			sensors.add(light);
+			
+			sensors.getAttributes().setTitle("Sensor Index");
+			temp.getAttributes().addResourceType("temperature-c");
+			temp.getAttributes().addInterfaceDescription("sensor");
+			temp.getAttributes().addAttribute("foo");
+			temp.getAttributes().addAttribute("bar", "one");
+			temp.getAttributes().addAttribute("bar", "two");
+			light.getAttributes().addResourceType("light-lux");
+			light.getAttributes().addInterfaceDescription("sensor");
+		} catch (Throwable t) {
+			t.printStackTrace();
+		}
+	}
+	
+	@Test
+	public void testDiscovery() {
+		DiscoveryResource discovery = new DiscoveryResource(root);
+		String serialized = discovery.discoverTree(root, new LinkedList<String>());
+		System.out.println(serialized);
+		Assert.assertEquals(
+		        "</sensors>;title=\"Sensor Index\","
+		        + "</sensors/light>;if=\"sensor\";rt=\"light-lux\","
+		        + "</sensors/temp>;bar=\"one two\";foo;if=\"sensor\";rt=\"temperature-c\"",
+				serialized);
+	}
+	
+	@Test
+	public void testDiscoveryFiltering() {
+		Request request = Request.newGet();
+		request.setURI("/.well-known/core?rt=light-lux");
+		
+		DiscoveryResource discovery = new DiscoveryResource(root);
+		String serialized = discovery.discoverTree(root, request.getOptions().getURIQueries());
 		System.out.println(serialized);
-		Assert.assertEquals(
-<<<<<<< HEAD
-		        "</sensors>;title=\"Sensor Index\","
-		        + "</sensors/light>;if=\"sensor\";rt=\"light-lux\","
-		        + "</sensors/temp>;bar=\"one two\";foo;if=\"sensor\";rt=\"temperature-c\"",
-				serialized);
-=======
-				"</sensors>;title=\"Sensor Index\"," +
-				"</sensors/temp>;rt=\"temperature-c\";bar=\"one two\";foo;if=\"sensor\"," +
-				"</sensors/light>;rt=\"light-lux\";if=\"sensor\""
-				, serialized);
->>>>>>> b52d061c
-	}
-	
-	@Test
-	public void testDiscoveryFiltering() {
-		Request request = Request.newGet();
-		request.setURI("/.well-known/core?rt=light-lux");
-		
-		DiscoveryResource discovery = new DiscoveryResource(root);
-		String serialized = discovery.discoverTree(root, request.getOptions().getURIQueries());
-		System.out.println(serialized);
-<<<<<<< HEAD
-		Assert.assertEquals(
-		        "</sensors/light>;if=\"sensor\";rt=\"light-lux\"",
+		Assert.assertEquals(
+		        "</sensors/light>;if=\"sensor\";rt=\"light-lux\"",
 		        serialized);
-=======
-		Assert.assertEquals( 
-				"</sensors/light>;rt=\"light-lux\";if=\"sensor\"",
-				serialized);
->>>>>>> b52d061c
-	}
-	
-}
+	}
+	
+}